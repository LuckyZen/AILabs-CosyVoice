--- conflicted
+++ resolved
@@ -21,11 +21,7 @@
 
 class CosyVoice:
 
-<<<<<<< HEAD
     def __init__(self, model_dir, load_jit=True, load_trt=True, use_fp16=False):
-=======
-    def __init__(self, model_dir, load_jit=True):
->>>>>>> 66201299
         instruct = True if '-Instruct' in model_dir else False
         self.model_dir = model_dir
         if not os.path.exists(model_dir):
@@ -47,13 +43,9 @@
         if load_jit:
             self.model.load_jit('{}/llm.text_encoder.fp16.zip'.format(model_dir),
                                     '{}/llm.llm.fp16.zip'.format(model_dir))
-<<<<<<< HEAD
-
         if load_trt:
             self.model.load_trt(model_dir, use_fp16)
             
-=======
->>>>>>> 66201299
         del configs
 
     def list_avaliable_spks(self):
